--- conflicted
+++ resolved
@@ -146,13 +146,7 @@
     <javac srcdir="${src.dir}" destdir="${build-src.dir}" debug="true"
       includeantruntime="false" encoding="utf-8"
       target="${compile.java.version}" source="${compile.java.version}">
-<<<<<<< HEAD
-      <compilerarg line="-Xlint -Xlint:-path -Xlint:-serial"/>
-=======
-      <compilerarg value="-Xlint"/>
-      <compilerarg
-          line="-Xlint:-path -Xlint:-serial -Xlint:-rawtypes -Xlint:-options"/>
->>>>>>> 2e4f46f0
+      <compilerarg line="-Xlint -Xlint:-path -Xlint:-serial -Xlint:-options"/>
       <bootclasspath path="${compile.java.bootclasspath}"/>
       <classpath refid="adaptorlib.build.classpath"/>
       <exclude name="${adaptor.pkg.dir}/examples/**"/>
@@ -185,13 +179,7 @@
     <javac srcdir="${test.dir}" destdir="${build-test.dir}" debug="true"
            includeantruntime="false" encoding="utf-8"
            target="${compile.java.version}" source="${compile.java.version}">
-<<<<<<< HEAD
-      <compilerarg line="-Xlint -Xlint:-path -Xlint:-serial"/>
-=======
-      <compilerarg value="-Xlint"/>
-      <compilerarg
-          line="-Xlint:-path -Xlint:-serial -Xlint:-rawtypes -Xlint:-options"/>
->>>>>>> 2e4f46f0
+      <compilerarg line="-Xlint -Xlint:-path -Xlint:-serial -Xlint:-options"/>
       <bootclasspath path="${compile.java.bootclasspath}"/>
       <classpath refid="adaptorlib.build.classpath"/>
       <classpath location="${build-src.dir}"/>
