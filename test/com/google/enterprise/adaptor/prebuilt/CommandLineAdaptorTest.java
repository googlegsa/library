--- conflicted
+++ resolved
@@ -272,184 +272,6 @@
     }
   }
 
-<<<<<<< HEAD
-  private static class ContentsResponseTestMock implements Response {
-    private OutputStream os;
-    private String contentType;
-    private Date lastModified;
-    private Metadata metadata = new Metadata();
-    private Acl acl;
-    private boolean secure;
-    private List<URI> anchorUris = new ArrayList<URI>();
-    private List<String> anchorTexts = new ArrayList<String>();
-    private boolean notModified;
-    private boolean notFound;
-    private boolean noIndex;
-    private boolean noFollow;
-    private boolean noArchive;
-    private URI displayUrl;
-    private boolean crawlOnce;
-    private boolean lock;
-    private TransmissionDecision forcedTransmissionDecision;
-    private boolean noContent;
-    private Map<String, Acl> fragments = new TreeMap<String, Acl>();
-
-    public ContentsResponseTestMock(OutputStream os) {
-      this.os = os;
-      notModified = false;
-    }
-
-    @Override
-    public void respondNotModified() {
-      notModified = true;
-    }
-
-    @Override
-    public void respondNotFound() {
-      notFound = true;
-    }
-   
-    @Override
-    public void respondNoContent() throws IOException {
-      noContent = true;
-    }
-
-    @Override
-    public OutputStream getOutputStream() {
-      return os;
-    }
-
-    @Override
-    public void setContentType(String contentType) {
-      this.contentType = contentType;
-    }
-
-    @Override
-    public void setLastModified(Date lastModified) {
-      this.lastModified = lastModified;
-    }
-
-    @Override
-    public void addMetadata(String key, String value) {
-      this.metadata.add(key, value);
-    }
-
-    @Override
-    public void setAcl(Acl acl) {
-      this.acl = acl;
-    }
-
-    @Override
-    public void putNamedResource(String fname, Acl facl) {
-      this.fragments.put(fname, facl);
-    }
-
-    @Override
-    public void setSecure(boolean secure) {
-      this.secure = secure;
-    }
-
-    @Override
-    public void addAnchor(URI uri, String text) {
-      anchorUris.add(uri);
-      anchorTexts.add(text);
-    }
-
-    @Override
-    public void setNoIndex(boolean noIndex) {
-      this.noIndex = noIndex;
-    }
-
-    @Override
-    public void setNoFollow(boolean noFollow) {
-      this.noFollow = noFollow;
-    }
-
-    @Override
-    public void setNoArchive(boolean noArchive) {
-      this.noArchive = noArchive;
-    }
-
-    @Override
-    public void setDisplayUrl(URI displayUrl) {
-      this.displayUrl = displayUrl;
-    }
-
-    @Override
-    public void setCrawlOnce(boolean crawlOnce) {
-      this.crawlOnce = crawlOnce;
-    }
-
-    @Override
-    public void setLock(boolean lock) {
-      this.lock = lock;
-    }
-
-    @Override
-    public void setForcedTransmissionDecision(TransmissionDecision decision) {
-      this.forcedTransmissionDecision = decision;
-    }
-
-    public String getContentType() {
-      return contentType;
-    }
-
-    public Date getLastModified() {
-      return lastModified;
-    }
-
-    /** Returns unmodifibale view of metadata. */
-    Metadata getMetadata() {
-      return metadata.unmodifiableView();
-    }
-
-    public Acl getAcl() {
-      return acl;
-    }
-
-    public boolean getNotModified() {
-      return notModified;
-    }
-
-    public boolean getNotFound() {
-      return notFound;
-    }
-    
-    public boolean getNoContent() {
-      return noContent;
-    }
-
-    public boolean isNoIndex() {
-      return noIndex;
-    }
-
-    public boolean isNoFollow() {
-      return noFollow;
-    }
-
-    public boolean isNoArchive() {
-      return noArchive;
-    }
-
-    public URI getDisplayUrl() {
-      return displayUrl;
-    }
-
-    public boolean isCrawlOnce() {
-      return crawlOnce;
-    }
-
-    public boolean isLock() {
-      return lock;
-    }
-
-    public TransmissionDecision getForcedTransmissionDecision() {
-      return forcedTransmissionDecision;
-    }
-  }
-
-=======
->>>>>>> de2af1df
   @Test
   public void testListerAndRetriever() throws Exception {
     CommandLineAdaptor adaptor = new CommandLineAdaptorTestMock();
