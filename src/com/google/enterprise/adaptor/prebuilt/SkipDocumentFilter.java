--- conflicted
+++ resolved
@@ -171,17 +171,13 @@
   private boolean foundInParams(Map<String, String> params) {
     boolean found = false;
     if (params.containsKey(propertyName)) {
-<<<<<<< HEAD
-      found = pattern.matcher(params.get(propertyName)).find();
-    } else {
-      log.log(Level.FINEST, "No key {0} in params.", propertyName);
-=======
       String value = params.get(propertyName);
       if (value == null) {
         value = "";
       }
       found = pattern.matcher(value).find();
->>>>>>> 15881bbe
+    } else {
+      log.log(Level.FINEST, "No key {0} in params.", propertyName);
     }
     log.log(Level.FINE, "{0} find matching pattern for key {1} in params.",
         new Object[] { (found ? "Did" : "Did not"), propertyName });
