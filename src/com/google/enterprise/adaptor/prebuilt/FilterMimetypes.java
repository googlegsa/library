// Copyright 2015 Google Inc. All Rights Reserved.
//
// Licensed under the Apache License, Version 2.0 (the "License");
// you may not use this file except in compliance with the License.
// You may obtain a copy of the License at
//
//      http://www.apache.org/licenses/LICENSE-2.0
//
// Unless required by applicable law or agreed to in writing, software
// distributed under the License is distributed on an "AS IS" BASIS,
// WITHOUT WARRANTIES OR CONDITIONS OF ANY KIND, either express or implied.
// See the License for the specific language governing permissions and
// limitations under the License.

package com.google.enterprise.adaptor.prebuilt;

import static java.util.Arrays.asList;
import static com.google.enterprise.adaptor.MetadataTransform.TransmissionDecision;

import com.google.common.annotations.VisibleForTesting;
import com.google.enterprise.adaptor.Metadata;
import com.google.enterprise.adaptor.MetadataTransform;

import java.util.Arrays;
import java.util.Collections;
import java.util.HashMap;
import java.util.Map;
import java.util.Set;
import java.util.TreeSet;
import java.util.logging.Level;
import java.util.logging.Logger;
/**
 * Transform causing exclusion of certain mime-types. 
 *
 * <p> The order of checking for known mimetypes is:
 * <ol>
 *   <li> Check supported types. If type is supported then
 *       content, metadata, headers, everything is sent.
 *   <li> Check if unsupported. If type is unsupported we
 *       will send headers and metadata but will not send
 *       content.
 *   <li> Check is type is excluded. If type is excluded
 *       we do not send any info about the doc. Instead we
 *       say to drop the entire document contents, headers,
 *       et cetera and return a 404 not found code.
 * </ol>
 */
public class FilterMimetypes implements MetadataTransform {
  private static final Logger log
      = Logger.getLogger(FilterMimetypes.class.getName());

  private final Set<String> supported;
  private final Set<String> unsupported;
  private final Set<String> excluded;
  private final Map<String, String> decided;

  private synchronized String lookupDecision(String ct) {
    return decided.get(ct);
  }

  private synchronized void insertDecision(String ct, String d) {
    decided.put(ct, d);
  }

  private FilterMimetypes(Set<String> s, Set<String> u, Set<String> e) {
    if (null == s || null == u || null == e) {
      throw new NullPointerException();
    }
    supported = s;
    unsupported = u;
    excluded = e;
    decided = new HashMap<String, String>();
  }

  public Set<String> getSupportedMimetypes() {
    return Collections.unmodifiableSet(supported);
  }

  public Set<String> getUnsupportedMimetypes() {
    return Collections.unmodifiableSet(unsupported);
  }

  public Set<String> getExcludedMimetypes() {
    return Collections.unmodifiableSet(excluded);
  }

  @Override
  public void transform(Metadata metadata, Map<String, String> params) {
    String ct = params.get(MetadataTransform.KEY_CONTENT_TYPE);
    if (ct == null) {
      return;
    }
    // parse Content-Type per RFC 2616's Section 3.7 Media Types
    int semicolonIndex = ct.indexOf(";");
    if (-1 != semicolonIndex) {
      ct = ct.substring(0, semicolonIndex);
    }
    ct = ct.trim().toLowerCase();
    String decision = lookupDecision(ct);
    if (null != decision) {
      params.put("Transmission-Decision", decision);
      return;
    }
    if (matches(supported, ct, "supported")) {
<<<<<<< HEAD
      params.put(MetadataTransform.KEY_TRANSMISSION_DECISION,
          TransmissionDecision.AS_IS.toString());
    } else if (matches(unsupported, ct, "unsupported")) {
      params.put(MetadataTransform.KEY_TRANSMISSION_DECISION,
          TransmissionDecision.DO_NOT_INDEX_CONTENT.toString());
    } else if (matches(excluded, ct, "excluded")) {
      params.put(MetadataTransform.KEY_TRANSMISSION_DECISION,
          TransmissionDecision.DO_NOT_INDEX.toString());
=======
      insertDecision(ct, "as-is");
      params.put("Transmission-Decision", "as-is");
    } else if (matches(unsupported, ct, "unsupported")) {
      insertDecision(ct, "do-not-index-content");
      params.put("Transmission-Decision", "do-not-index-content");
    } else if (matches(excluded, ct, "excluded")) {
      insertDecision(ct, "do-not-index");
      params.put("Transmission-Decision", "do-not-index");
>>>>>>> 79019b69
    } else {
      log.info("unknown mime-type: " + ct);
    }
  }

  /**
   *  The glob has wildcards. No other characters are special;
   *  not periods and not question marks. Only widlcards are
   *  special.
   */
  @VisibleForTesting
  static boolean wildcardmatch(String glob, String str) {
    String parts[] = glob.split("\\*", -1);
    StringBuilder regex = new StringBuilder();
    for (int i = 0; i < parts.length; i++) {
      regex.append(java.util.regex.Pattern.quote(parts[i]));
      if ((i + 1) != parts.length) {
        regex.append(".*");
      }
    }
    return str.matches(regex.toString());
  }

  private static boolean matches(Set<String> globs, String ct, String label) {
    for (String glob : globs) {
      boolean matched = false;
      if (-1 != glob.indexOf('*')) {
        matched = wildcardmatch(glob, ct);
      } else if (glob.equals(ct)) {
        matched = true;
      }
      if (matched) {
        log.log(Level.FINE, "{0} matches {1} and is {2}",
            new Object[] {ct, glob, label});
        return true;
      }
    }
    return false;
  }

  @Override
  public String toString() {
    StringBuilder sb = new StringBuilder();
    sb.append("FilterMimetypes(");
    sb.append("" + supported);
    sb.append(", ");
    sb.append("" + unsupported);
    sb.append(", ");
    sb.append("" + excluded);
    sb.append(")");
    return "" + sb;
  }

  public static FilterMimetypes create(Map<String, String> cfg) {
    final Set<String> supported;
    final Set<String> unsupported;
    final Set<String> excluded;

    {
      String value = cfg.get("supportedMimetypeGlobs"); 
      if (null == value) {
        supported = new TreeSet<String>(SUPPORTED);
      } else if (value.isEmpty()) {
        supported = new TreeSet<String>();
      } else {
        supported = new TreeSet<String>(asList(value.split("\\s+", 0)));
      }
    }
    {
      String value = cfg.get("unsupportedMimetypeGlobs"); 
      if (null == value) {
        unsupported = new TreeSet<String>(UNSUPPORTED);
      } else if (value.isEmpty()) {
        unsupported = new TreeSet<String>();
      } else {
        unsupported = new TreeSet<String>(asList(value.split("\\s+", 0)));
      }
    }
    {
      String value = cfg.get("excludedMimetypeGlobs"); 
      if (null == value) {
        excluded = new TreeSet<String>(EXCLUDED);
      } else if (value.isEmpty()) {
        excluded = new TreeSet<String>();
      } else {
        excluded = new TreeSet<String>(asList(value.split("\\s+", 0)));
      }
    }

    if (cfg.containsKey("supportedMimetypeGlobsAddon")) {
      for (String re : cfg.get("supportedMimetypeGlobsAddon")
          .split("\\s+", 0)) {
        if (!re.isEmpty()) {
          supported.add(re);
        }
      }
    }
    if (cfg.containsKey("unsupportedMimetypeGlobsAddon")) {
      for (String re : cfg.get("unsupportedMimetypeGlobsAddon")
          .split("\\s+", 0)) {
        if (!re.isEmpty()) {
          unsupported.add(re);
        }
      }
    }
    if (cfg.containsKey("excludedMimetypeGlobsAddon")) {
      for (String re : cfg.get("excludedMimetypeGlobsAddon")
          .split("\\s+", 0)) {
        if (!re.isEmpty()) {
          excluded.add(re);
        }
      }
    }
    log.log(Level.INFO, "Setting supported mime types to: {0}", supported);
    log.log(Level.INFO, "Setting unsupported mime types to: {0}", unsupported);
    log.log(Level.INFO, "Setting excluded mime types to: {0}", excluded);
    return new FilterMimetypes(supported, unsupported, excluded);
  }

  private static final Set<String> SUPPORTED = new TreeSet<String>() {{
      /*
        Sets the preferred/supported mime types to index.
        We send content and metadata for these types.
        These mime types may require some preprocessing or
        file format conversion. Some information may be lost
        or discarded.
      */ 
      add("text/calendar");
      add("text/csv");
      add("text/plain");
      add("text/html");
      add("text/sgml");
      add("text/x-sgml");
      add("text/tab-separated-values");
      add("text/xhtml");
      add("text/xml");
      add("text/*");
      add("application/plain");
      add("application/rdf+xml");
      add("application/xhtml+xml");
      add("application/xml");
      add("message/http");
      add("message/s-http");
      add("message/news");
      add("text/richtext");
      add("text/rtf");
      add("application/rtf");
      add("application/x-rtf");
      add("text/troff");
      add("application/x-troff");
      add("application/pdf");
      add("application/postscript");
      add("application/vnd.framemaker");
      add("application/vnd.mif");
      add("application/vnd.kde.kpresenter");
      add("application/vnd.kde.kspread");
      add("application/vnd.kde.kword");
      add("application/vnd.lotus-1-2-3");
      add("application/vnd.lotus-freelance");
      add("application/x-freelance");
      add("application/vnd.lotus-notes");
      add("application/vnd.lotus-wordpro");
      add("application/excel");
      add("application/vnd.ms-excel");
      add("application/x-excel");
      add("application/x-msexcel");
      add("application/vnd.openxmlformats-officedocument.spreadsheetml.sheet");
      add("application/vnd.ms-excel.*");
      add("application/vnd.ms-htmlhelp");
      add("application/vnd.ms-outlook");
      add("application/mspowerpoint");
      add("application/powerpoint");
      add("application/vnd.ms-powerpoint");
      add("application/vnd.openxmlformats-officedocument.presentationml.presentation");
      add("application/vnd.ms-powerpoint.macroEnabled.*");
      add("application/vnd.ms-powerpoint.presentation.macroEnabled.*");
      add("application/vnd.ms-powerpoint.presentation.*");
      add("application/vnd.ms-powerpoint.*");
      add("application/vnd.ms-project");
      add("application/x-project");
      add("application/x-mspublisher");
      add("application/x-msschedule");
      add("application/msword");
      add("application/vnd.openxmlformats-officedocument.wordprocessingml.document");
      add("application/vnd.ms-word.document.macroEnabled.*");
      add("application/vnd.ms-word.document.*");
      add("application/vnd.ms-word.macroEnabled.*");
      add("application/vnd.ms-word.*");
      add("application/vnd.ms-works");
      add("application/mswrite");
      add("application/x-mswrite");
      add("application/vnd.ms-xpsdocument");
      add("application/vnd.oasis.opendocument.presentation*");
      add("application/vnd.oasis.opendocument.spreadsheet*");
      add("application/vnd.oasis.opendocument.text*");
      add("application/vnd.quark.quarkxpress");
      add("application/vnd.scibus");
      add("application/vnd.wordperfect");
      add("application/wordperfect");
      add("application/wordperfect*");
      add("application/vnd.visio");
      add("application/x-visio");
      add("application/x-latex");
      add("application/x-tex");
      add("application/x-texinfo");
      add("application/x-pagemaker");
      add("mulitpart/appledouble");
      add("mulitpart/mixed");
  }};
  
  private static final Set<String> UNSUPPORTED = new TreeSet<String>() {{
      /*
         Sets the unsupported mime types whose content should not be indexed.
         These mime types provide little or no textual content, or are data
         formats that are either unknown or do not have a format converter.
         The connector may still provide meta-data describing the content,
         but the content itself should not be pushed.
      */
      add("audio/*");
      add("image/*");
      add("music/*");
      add("x-music/*");
      add("video/*");
      add("application/octet-stream");
      add("application/macbinary");
      add("application/x-binary");
      add("application/binhex");
      add("application/binhex4");
      add("application/gnutar");
      add("application/mac-binhex");
      add("application/mac-binhex40");
      add("application/sea");
      add("application/x-binhex");
      add("application/x-binhex40");
      add("application/x-bzip");
      add("application/x-bzip2");
      add("application/x-compressed");
      add("application/x-gtar");
      add("application/x-gzip");
      add("application/x-lzh");
      add("application/x-sea");
      add("application/x-sit");
      add("application/x-stuffit");
      add("application/x-tar");
      add("application/x-zip");
      add("application/x-zip-compressed");
      add("application/zip");
      add("multipart/x-zip");
      add("chemical/*");
      add("message/*");
      add("model/*");
      add("mulitpart/*");
      add("world/*");
      add("i-world/*");
      add("x-world/*");
      // add("application/");
  }};

  private static final Set<String> EXCLUDED = new TreeSet<String>() {{
      /*
         Sets the mime types whose document should not be indexed.
         The connector should skip the document, providing neither meta-data,
         nor the content.
      */
      add("application/annodex");
      add("application/internet-property-stream");
      add("application/mime");
      add("application/pgp-signature");
      add("application/solids");
      add("application/vnd.acucorp");
      add("application/vnd.koan");
      add("application/vnd.ibm.modcap");
      add("application/x-aim");
      add("application/x-koan");
      add("application/x-msaccess");
      add("application/x-msdownload");
      add("application/x-world");
      add("message/rfc822");
      add("text/asp");
      add("text/vnd.abc");
      add("text/x-audiosoft-intra");
  }};
}<|MERGE_RESOLUTION|>--- conflicted
+++ resolved
@@ -102,25 +102,17 @@
       return;
     }
     if (matches(supported, ct, "supported")) {
-<<<<<<< HEAD
+      insertDecision(ct, TransmissionDecision.AS_IS.toString());
       params.put(MetadataTransform.KEY_TRANSMISSION_DECISION,
           TransmissionDecision.AS_IS.toString());
     } else if (matches(unsupported, ct, "unsupported")) {
+      insertDecision(ct, TransmissionDecision.DO_NOT_INDEX_CONTENT.toString());
       params.put(MetadataTransform.KEY_TRANSMISSION_DECISION,
           TransmissionDecision.DO_NOT_INDEX_CONTENT.toString());
     } else if (matches(excluded, ct, "excluded")) {
+      insertDecision(ct, TransmissionDecision.DO_NOT_INDEX.toString());
       params.put(MetadataTransform.KEY_TRANSMISSION_DECISION,
           TransmissionDecision.DO_NOT_INDEX.toString());
-=======
-      insertDecision(ct, "as-is");
-      params.put("Transmission-Decision", "as-is");
-    } else if (matches(unsupported, ct, "unsupported")) {
-      insertDecision(ct, "do-not-index-content");
-      params.put("Transmission-Decision", "do-not-index-content");
-    } else if (matches(excluded, ct, "excluded")) {
-      insertDecision(ct, "do-not-index");
-      params.put("Transmission-Decision", "do-not-index");
->>>>>>> 79019b69
     } else {
       log.info("unknown mime-type: " + ct);
     }
