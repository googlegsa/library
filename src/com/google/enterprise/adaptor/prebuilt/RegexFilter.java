// Copyright 2017 Google Inc. All Rights Reserved.
//
// Licensed under the Apache License, Version 2.0 (the "License");
// you may not use this file except in compliance with the License.
// You may obtain a copy of the License at
//
//      http://www.apache.org/licenses/LICENSE-2.0
//
// Unless required by applicable law or agreed to in writing, software
// distributed under the License is distributed on an "AS IS" BASIS,
// WITHOUT WARRANTIES OR CONDITIONS OF ANY KIND, either express or implied.
// See the License for the specific language governing permissions and
// limitations under the License.

package com.google.enterprise.adaptor.prebuilt;

import static java.util.Locale.US;

import com.google.enterprise.adaptor.Metadata;
import com.google.enterprise.adaptor.MetadataTransform;
import com.google.enterprise.adaptor.MetadataTransform.TransmissionDecision;

import java.util.Map;
import java.util.Set;
import java.util.logging.Level;
import java.util.logging.Logger;
import java.util.regex.Pattern;

/**
 * Transform that makes a {@link TransmissionDecision}, based on a document's
 * Metadata properties. The document metadata key used to make the transmission
 * decision are defined by {@code "key"} configuration entry. If the config has
 * {@code pattern} that is a regular expression, then whether any values of the
 * {@code key} metadata property matches the regular expression is determined.
 * If {@code pattern} is not set, then whether any key named {@code key} is
 * present determines the match. The key {@code when} determines
 * whether the {@code decision} is made for matching documents (if that key is
 * set to {@code found}) or made for non-matching documents (if that key is set
 * to {@code not-found}). The config key {@code keyset} may be set to
 * {@code metadata} or to {@code params} to restrict the search to
 * {@code Metadata} or {@code params}, respectively. If {@code keyset} is not
 * specified, it defaults to {@code metadata}.
 * Most keys/values of interest will normally be specified in the document's
 * {@code Metadata}, but some key/values of interest (e.g. ContentType, DocId)
 * exist in the document's {@code params}.
 *
 * <p>Example: skip documents that have a {@code NoIndex} metadata key or params
 * key, regardless of value:
 * <pre><code>
 * metadata.transform.pipeline=regexFilter
 * metadata.transform.pipeline.regexFilter.factoryMethod=com.google.enterprise.adaptor.prebuilt.RegexFilter.create
 * metadata.transform.pipeline.regexFilter.key=NoIndex
 * metadata.transform.pipeline.regexFilter.decision=do-not-index
 * </code></pre>
 *
 * <p>Example: drop the content of documents that have a {@code ContentLength}
 * greater than or equal to 100 megabytes:
 * <pre><code>
 * metadata.transform.pipeline=regexFilter
 * metadata.transform.pipeline.regexFilter.factoryMethod=com.google.enterprise.adaptor.prebuilt.RegexFilter.create
 * metadata.transform.pipeline.regexFilter.key=ContentLength
 * metadata.transform.pipeline.regexFilter.keyset=params
 * metadata.transform.pipeline.regexFilter.pattern=0*[1-9][0-9]{8,}
 * metadata.transform.pipeline.regexFilter.decision=do-not-index-content
 * </code></pre>
 *
 * <p>Example: skips documents whose Metadata {@code Classification} property
 * is neither {@code PUBLIC} nor {@code DECLASSIFIED}:
 * <pre><code>
 * metadata.transform.pipeline=regexFilter
 * metadata.transform.pipeline.regexFilter.factoryMethod=com.google.enterprise.adaptor.prebuilt.RegexFilter.create
 * metadata.transform.pipeline.regexFilter.key=Classification
 * metadata.transform.pipeline.regexFilter.keyset=metadata
 * metadata.transform.pipeline.regexFilter.pattern=(PUBLIC)|(DECLASSIFIED)
 * metadata.transform.pipeline.regexFilter.when=not-found
 * metadata.transform.pipeline.regexFilter.decision=do-not-index
 * </code></pre>
 */
// @since TODO(bmj)
public class RegexFilter implements MetadataTransform {
  /**
   * Make decision based upon whether the regular expression matches or not.
   */
  private static enum When {
    /**
     * The decision is set if a match to the regular expression is found.
     * The name of this value is {@code found}.
     */
    FOUND("found"),
    /**
     * The decision is set if a match to the regular expression is not found.
     * The name of this value is {@code not-found}.
     */
    NOT_FOUND("not-found");

    private final String name;

    private When(String name) {
      this.name = name;
    }

    /**
     * Returns a {@code When} value with the given {@code name}, or the
     * default value of {@code FOUND} if name is {@code null}.
     * @param name the name of the When value
     * @throws IllegalArgumentException if there is no When value with
     *         {@code name}.
     */
    public static When from(String name) {
      if (null == name) {
        return FOUND;
      }
      return When.valueOf(name.replace('-', '_').toUpperCase(US));
    }

    /** Returns the name of this {@code When} value. */
    @Override
    public String toString() {
      return name;
    }
  };

  // TODO (bmj): remove this and use the one in MetadataTransforms.
  private enum Keyset {
    METADATA("metadata"),
    PARAMS("params");

    private final String name;

    private Keyset(String name) {
      this.name = name;
    }

    public static Keyset from(String val) {
      return (val == null) ? METADATA : Keyset.valueOf(val.toUpperCase());
    }

    @Override
    public String toString() {
      return name;
    }
  };

  private static final Logger log
      = Logger.getLogger(RegexFilter.class.getName());

  /** The name of the key (either Metadata key or params key) to match. */
  private final String key;

  /**
   * If {@code METADATA}, search the metadata for the specified key;
   * if {@code PARAMS}, search the params for the specified key;
   */
  private final Keyset keyset;

  /**
   * The regex pattern to match in the property value (can be null to indicate
   * that any value is considered a match).
   */
  private final Pattern pattern;

  /**
   * If {@code found}, make a transmission decision on a match;
   * if {@code not-found}, make a transmission decision on a failed match.
   */
  private final When when;

  /**
   * The {@code TransmissionDecision} to be made.
   */
  private final TransmissionDecision decision;

  private RegexFilter(String key, Keyset keyset, Pattern pattern,
      When when, TransmissionDecision decision) {
    this.key = key;
    this.keyset = keyset;
    this.pattern = pattern;
    this.when = when;
    this.decision = decision;
  }

  /**
   * Search (only) the {@code Metadata} for an instance of the key
   * containing a value that matches the {@code pattern}.  Returns {@code true}
   * if found, {@code false} if not.
   */
  private boolean foundInMetadata(Metadata metadata) {
    boolean found = false;
    Set<String> values = metadata.getAllValues(key);
    if (values.isEmpty() && log.isLoggable(Level.FINEST)) {
      if (metadata.getKeys().contains(key)) {
        log.log(Level.FINEST, "No values for key {0} in metadata.", key);
      } else {
        log.log(Level.FINEST, "No key {0} in metadata.", key);
      }
    }
    for (String value : values) {
      if (pattern.matcher(value).find()) {
        found = true;
        break;
      }
    }
    log.log(Level.FINE, "{0} find matching pattern for key {1} in metadata.",
        new Object[] { (found ? "Did" : "Did not"), key });
    return found;
  }

  /**
   * Search (only) the {@code params} for an instance of the key
   * containing a value that matches the {@code pattern}.  Returns {@code true}
   * if found, {@code false} if not.
   */
  private boolean foundInParams(Map<String, String> params) {
    boolean found = false;
    if (params.containsKey(key)) {
<<<<<<< HEAD
      found = pattern.matcher(params.get(key)).find();
    } else if (log.isLoggable(Level.FINEST)) {
      log.log(Level.FINEST, "No key {0} in params.", key);
=======
      String value = params.get(key);
      if (value == null) {
        value = "";
      }
      found = pattern.matcher(value).find();
>>>>>>> 15881bbe
    }
    log.log(Level.FINE, "{0} find matching pattern for key {1} in params.",
        new Object[] { (found ? "Did" : "Did not"), key });
    return found;
  }

  /**
   * Conditionally adds a {@code Transmission-Decision} entry to the
   * {@code params Map}. The decision is based on settings of the
   * {@code key}, {@code pattern}, {@code decideOnMatch}, {@code decision},
   * and {@code keyset} configuration variables (as discussed above).
   */
  @Override
  public void transform(Metadata metadata, Map<String, String> params) {
    boolean found;
    switch (keyset) {
      case METADATA:
        found = foundInMetadata(metadata);
        break;
      case PARAMS:
        found = foundInParams(params);
        break;
      default:
        throw new AssertionError("Invalid keyset: " + keyset);
    }

    String docId = params.get(MetadataTransform.KEY_DOC_ID);
    if (null == docId || docId.isEmpty()) {
      docId = "with no docId";
    }
    // Determine the TransmissionDecision.
    if (when == When.FOUND) {
      if (found) {
        log.log(Level.INFO, "Transmission decision of {0} for document {1}, "
            + "because we found a match in {2}",
            new Object[] { decision, docId, keyset });
        params.put(MetadataTransform.KEY_TRANSMISSION_DECISION,
            decision.toString());
      } else {
        log.log(Level.FINE, "No transmission decision for document {0}, "
            + "because we did not find a match in {1}",
            new Object[] { docId, keyset });
      }
    } else {
      if (found) {
        log.log(Level.FINE, "No transmission decision for document {0}, "
            + "because we found a match in {1}",
            new Object[] { docId, keyset });
      } else {
        log.log(Level.INFO, "Transmission decision of {0} for document {1}, "
            + "because we did not find a match in {2}",
            new Object[] { decision, docId, keyset });
        params.put(MetadataTransform.KEY_TRANSMISSION_DECISION,
            decision.toString());
      }
    }
  }

  @Override
  public String toString() {
    return new StringBuilder("RegexFilter(")
        .append(key).append(", ")
        .append(keyset).append(", ")
        .append(pattern).append(", ")
        .append(when).append(", ")
        .append(decision).append(")")
        .toString();
  }

  public static RegexFilter create(Map<String, String> cfg) {
    String key;
    Keyset keyset;
    Pattern pattern;
    When when;
    TransmissionDecision decision;

    key = getTrimmedValue(cfg, "key");
    if (key == null) {
      throw new NullPointerException("key may not be null or empty");
    }
    log.config("key = " + key);

    keyset = Keyset.from(getTrimmedValue(cfg, "keyset"));
    log.config("keyset = " + keyset);

    String patternString = cfg.get("pattern");
    if (patternString == null || patternString.isEmpty()) {
      log.config("pattern left null");
      pattern = Pattern.compile("\\A"); // matches any value
    } else {
      pattern = Pattern.compile(patternString);
      log.config("pattern set to " + patternString);
    }

    when = When.from(getTrimmedValue(cfg, "when"));
    log.config("when = " + when);

    decision = TransmissionDecision.from(getTrimmedValue(cfg, "decision"));
    log.config("decision = " + decision);

    return new RegexFilter(key, keyset, pattern, when, decision);
  }

  private static String getTrimmedValue(Map<String, String> cfg, String key) {
    String value = cfg.get(key);
    if (value != null) {
      value = value.trim();
      if (value.length() > 0) {
        return value;
      }
    }
    return null;
  }
}<|MERGE_RESOLUTION|>--- conflicted
+++ resolved
@@ -213,17 +213,13 @@
   private boolean foundInParams(Map<String, String> params) {
     boolean found = false;
     if (params.containsKey(key)) {
-<<<<<<< HEAD
-      found = pattern.matcher(params.get(key)).find();
-    } else if (log.isLoggable(Level.FINEST)) {
-      log.log(Level.FINEST, "No key {0} in params.", key);
-=======
       String value = params.get(key);
       if (value == null) {
         value = "";
       }
       found = pattern.matcher(value).find();
->>>>>>> 15881bbe
+    } else {
+      log.log(Level.FINEST, "No key {0} in params.", key);
     }
     log.log(Level.FINE, "{0} find matching pattern for key {1} in params.",
         new Object[] { (found ? "Did" : "Did not"), key });
