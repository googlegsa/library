--- conflicted
+++ resolved
@@ -60,14 +60,7 @@
     return pushNamedResources(resources, null);
   }
 
-<<<<<<< HEAD
-  /**
-   * Calls
-   * {@code pushGroupDefinitions(defs, caseSensitive, INCREMENTAL, null, null)}.
-   */
-=======
   /** {@inheritDoc} */
->>>>>>> 889ec278
   @Override
   public GroupPrincipal pushGroupDefinitions(
       Map<GroupPrincipal, ? extends Collection<Principal>> defs,
@@ -75,10 +68,7 @@
     return pushGroupDefinitions(defs, caseSensitive, INCREMENTAL, null, null);
   }
 
-  /**
-   * Calls {@code pushGroupDefinitions(defs, caseSensitive, INCREMENTAL, null,
-   * handler)}.
-   */
+  /** {@inheritDoc} */
   @Override
   public GroupPrincipal pushGroupDefinitions(
       Map<GroupPrincipal, ? extends Collection<Principal>> defs,
