--- conflicted
+++ resolved
@@ -36,9 +36,6 @@
  * methods that must be called last.
  */
 public class RecordingResponse implements Response {
-<<<<<<< HEAD
-  // TODO(jlacey): Implement Response2.
-
   /**
    * Response states based on calls to the {@code respondXXX} and
    * {@code getOutputStream} methods.
@@ -46,14 +43,8 @@
   public enum State { SETUP, NOT_MODIFIED, NOT_FOUND, NO_CONTENT, SEND_BODY };
 
   private final OutputStream os;
+
   private State state = State.SETUP;
-=======
-  private final OutputStream os;
-
-  private boolean notModified;
-  private boolean notFound;
-  private boolean noContent;
->>>>>>> b750f9e5
   private String contentType;
   private Date lastModified;
   private Metadata metadata = new Metadata();
@@ -229,31 +220,24 @@
     this.lock = lock;
   }
 
-<<<<<<< HEAD
+  // TODO(bmj): @Override
+  public void setForcedTransmissionDecision(TransmissionDecision decision) {
+    if (state != State.SETUP) {
+      throw new IllegalStateException("Already responded " + state);
+    }
+    this.forcedTransmissionDecision = decision;
+  }
+
+  @Override
+  public void setParam(String key, String value) {
+    if (state != State.SETUP) {
+      throw new IllegalStateException("Already responded " + state);
+    }
+    params.put(key, value);
+  }
+
   public State getState() {
     return state;
-=======
-  // TODO(bmj): @Override
-  public void setForcedTransmissionDecision(TransmissionDecision decision) {
-    this.forcedTransmissionDecision = decision;
-  }
-
-  @Override
-  public void setParam(String key, String value) {
-    params.put(key, value);
-  }
-
-  public boolean isNotModified() {
-    return notModified;
-  }
-
-  public boolean isNotFound() {
-    return notFound;
-  }
-
-  public boolean isNoContent() {
-    return noContent;
->>>>>>> b750f9e5
   }
 
   public String getContentType() {
