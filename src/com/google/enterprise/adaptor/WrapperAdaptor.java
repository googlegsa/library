--- conflicted
+++ resolved
@@ -231,200 +231,6 @@
   }
 
   /**
-<<<<<<< HEAD
-=======
-   * Counterpart of {@link GetContentsRequest} that allows easy calling of an
-   * {@link Adaptor}. It does not support {@link #respondNotModified}. Be sure
-   * to check {@link #isNotFound()}.
-   */
-  public static class GetContentsResponse implements Response {
-    private OutputStream os;
-    private String contentType;
-    private Date lastModified;
-    private Metadata metadata = new Metadata();
-    private Acl acl;
-    private boolean secure;
-    private List<URI> anchorUris = new ArrayList<URI>();
-    private List<String> anchorTexts = new ArrayList<String>();
-    private boolean notFound;
-    private boolean notModified;
-    private boolean noContent;
-    private boolean noIndex;
-    private boolean noFollow;
-    private boolean noArchive;
-    private URI displayUrl;
-    private boolean crawlOnce;
-    private boolean lock;
-    private Map<String, Acl> fragments = new TreeMap<String, Acl>();
-    private Map<String, String> params = new TreeMap<String, String>();
-
-    public GetContentsResponse(OutputStream os) {
-      this.os = os;
-    }
-
-    @Override
-    public void respondNotModified() {
-      notModified = true;
-    }
-
-    @Override
-    public void respondNotFound() {
-      notFound = true;
-    }
-   
-    @Override
-    public void respondNoContent() {
-      noContent = true;
-    }
-
-    @Override
-    public OutputStream getOutputStream() {
-      return os;
-    }
-
-    @Override
-    public void setContentType(String contentType) {
-      this.contentType = contentType;
-    }
-
-    @Override
-    public void setLastModified(Date lastModified) {
-      this.lastModified = lastModified;
-    }
-
-    @Override
-    public void addMetadata(String key, String value) {
-      this.metadata.add(key, value);
-    }
-
-    @Override
-    public void setAcl(Acl acl) {
-      this.acl = acl;
-    }
-
-    @Override
-    public void putNamedResource(String fname, Acl facl) {
-      this.fragments.put(fname, facl);
-    }
-
-    @Override
-    public void setSecure(boolean secure) {
-      this.secure = secure;
-    }
-
-    @Override
-    public void addAnchor(URI uri, String text) {
-      anchorUris.add(uri);
-      anchorTexts.add(text);
-    }
-
-    @Override
-    public void setNoIndex(boolean noIndex) {
-      this.noIndex = noIndex;
-    }
-
-    @Override
-    public void setNoFollow(boolean noFollow) {
-      this.noFollow = noFollow;
-    }
-
-    @Override
-    public void setNoArchive(boolean noArchive) {
-      this.noArchive = noArchive;
-    }
-
-    @Override
-    public void setDisplayUrl(URI displayUrl) {
-      this.displayUrl = displayUrl;
-    }
-
-    @Override
-    public void setCrawlOnce(boolean crawlOnce) {
-      this.crawlOnce = crawlOnce;
-    }
-
-    @Override
-    public void setLock(boolean lock) {
-      this.lock = lock;
-    }
-
-    @Override
-    public void setParam(String key, String value) {
-      params.put(key, value);
-    }
-
-    public String getContentType() {
-      return contentType;
-    }
-
-    public Date getLastModified() {
-      return lastModified;
-    }
-
-    /** Returns reference to modifiable accumulated metadata. */
-    public Metadata getMetadata() {
-      return metadata;
-    }
-
-    public Acl getAcl() {
-      return acl;
-    }
-
-    public boolean isSecure() {
-      return secure;
-    }
-
-    public List<URI> getAnchorUris() {
-      return anchorUris;
-    }
-
-    public List<String> getAnchorTexts() {
-      return anchorTexts;
-    }
-
-    public boolean isNotFound() {
-      return notFound;
-    }
-
-    public boolean isNotModified() {
-      return notModified;
-    }
-    
-    public boolean isNoContent() {
-      return noContent;
-    }
-
-    public boolean isNoIndex() {
-      return noIndex;
-    }
-
-    public boolean isNoFollow() {
-      return noFollow;
-    }
-
-    public boolean isNoArchive() {
-      return noArchive;
-    }
-
-    public URI getDisplayUrl() {
-      return displayUrl;
-    }
-
-    public boolean isCrawlOnce() {
-      return crawlOnce;
-    }
-
-    public boolean isLock() {
-      return lock;
-    }
-
-    public Map<String, String> getParams() {
-      return params;
-    }
-  }
-
-  /**
->>>>>>> 81e313f7
    * Passes through all operations to wrapped {@code DocIdPusher}.
    */
   public static class WrapperDocIdPusher extends AbstractDocIdPusher {
