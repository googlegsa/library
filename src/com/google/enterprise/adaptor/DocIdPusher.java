--- conflicted
+++ resolved
@@ -180,15 +180,13 @@
    * <p>If you plan on using the return code, then the provided map should have
    * a predictable iteration order, like {@link java.util.TreeMap}.
    *
-<<<<<<< HEAD
    * <p>This method performs {@link DocIdPusher.FeedType INCREMENTAL} group
    * pushes, using the default group source name, and the default
    * {@link ExceptionHandler}.
-=======
+   *
    * <p>Equivalent to
    * {@link #pushGroupDefinitions(Map, boolean, ExceptionHandler)
    * pushGroupDefinitions(defs, caseSensitive, null)}.
->>>>>>> 889ec278
    *
    * @param defs map of group definitions
    * @param caseSensitive when comparing Principals
