// Copyright 2011 Google Inc. All Rights Reserved.
//
// Licensed under the Apache License, Version 2.0 (the "License");
// you may not use this file except in compliance with the License.
// You may obtain a copy of the License at
//
//      http://www.apache.org/licenses/LICENSE-2.0
//
// Unless required by applicable law or agreed to in writing, software
// distributed under the License is distributed on an "AS IS" BASIS,
// WITHOUT WARRANTIES OR CONDITIONS OF ANY KIND, either express or implied.
// See the License for the specific language governing permissions and
// limitations under the License.

package adaptorlib;

import com.sun.net.httpserver.HttpExchange;
import com.sun.net.httpserver.HttpHandler;
import com.sun.net.httpserver.HttpServer;
import com.sun.net.httpserver.HttpsConfigurator;
import com.sun.net.httpserver.HttpsParameters;
import com.sun.net.httpserver.HttpsServer;

import it.sauronsoftware.cron4j.InvalidPatternException;
import it.sauronsoftware.cron4j.Scheduler;

import org.opensaml.DefaultBootstrap;
import org.opensaml.xml.ConfigurationException;

import java.io.Closeable;
import java.net.InetSocketAddress;
import java.net.URI;
import java.net.URISyntaxException;
import java.util.ArrayList;
import java.util.Iterator;
import java.util.List;
import java.util.Set;
import java.util.Timer;
import java.util.TimerTask;
import java.util.TreeMap;
import java.util.concurrent.Executors;
import java.util.logging.Level;
import java.util.logging.LogManager;
import java.util.logging.Logger;

import javax.net.ssl.SSLContext;
import javax.net.ssl.SSLParameters;

/** This class handles the communications with GSA. */
public class GsaCommunicationHandler implements DocIdEncoder, DocIdDecoder {
  private static final Logger log
      = Logger.getLogger(GsaCommunicationHandler.class.getName());

  private final Adaptor adaptor;
  private final Config config;
  private final GsaFeedFileSender fileSender;
  private final GsaFeedFileMaker fileMaker;
  private final Journal journal = new Journal();
  private final DocIdPusher pusher = new InnerDocIdPusher();
  /**
   * Generic scheduler. Available for other uses, but necessary for running
   * {@link docIdSender}
   */
  private Scheduler scheduler = new Scheduler();
  /**
   * Runnable to be called for doing a full push of {@code DocId}s. It only
   * permits one invocation at a time. If multiple simultaneous invocations
   * occur, all but the first will log a warning and return immediately.
   */
  private OneAtATimeRunnable docIdSender = new OneAtATimeRunnable(
      new PushRunnable(), new AlreadyRunningRunnable());
  /**
   * Schedule identifier for {@link #sendDocIds}.
   */
  private String sendDocIdsSchedId;
  private HttpServer server;
  private CircularLogRpcMethod circularLogRpcMethod;
  private Thread shutdownHook;
  private Timer configWatcherTimer = new Timer("configWatcher", true);

  public GsaCommunicationHandler(Adaptor adaptor, Config config) {
    this.adaptor = adaptor;
    this.config = config;
    this.fileSender = new GsaFeedFileSender(config.getGsaCharacterEncoding(),
                                            config.isServerSecure());
    this.fileMaker = new GsaFeedFileMaker(this);
  }

  /**
   * Overrides the default {@link GetDocIdsErrorHandler}.
   */
  public void setGetDocIdsErrorHandler(GetDocIdsErrorHandler handler) {
    ((PushRunnable) docIdSender.getRunnable()).setGetDocIdsErrorHandler(handler);
  }

  /** Starts listening for communications from GSA. */
  public synchronized void start() throws Exception {
    if (server != null) {
      throw new IllegalStateException("Already listening");
    }

    int port = config.getServerPort();
    boolean secure = config.isServerSecure();
    InetSocketAddress addr = new InetSocketAddress(port);
    if (!secure) {
      server = HttpServer.create(addr, 0);
    } else {
      server = HttpsServer.create(addr, 0);
      try {
        HttpsConfigurator httpsConf
            = new HttpsConfigurator(SSLContext.getDefault()) {
              public void configure(HttpsParameters params) {
                SSLParameters sslParams
                    = getSSLContext().getDefaultSSLParameters();
                // Allow verifying the GSA and other trusted computers.
                sslParams.setWantClientAuth(true);
                params.setSSLParameters(sslParams);
              }
            };
        ((HttpsServer) server).setHttpsConfigurator(httpsConf);
      } catch (java.security.NoSuchAlgorithmException ex) {
        throw new RuntimeException(ex);
      }
    }
    // If the port is zero, then the OS chose a port for us. This is mainly
    // useful during testing.
    port = server.getAddress().getPort();
    config.setValue("server.port", "" + port);

    SessionManager<HttpExchange> sessionManager
        = new SessionManager<HttpExchange>(
          new SessionManager.HttpExchangeClientStore(),
          30 * 60 * 1000 /* session lifetime: 30 minutes */,
          5 * 60 * 1000 /* max cleanup frequency: 5 minutes */);
    AuthnHandler authnHandler = null;
    if (secure) {
      bootstrapOpenSaml();
      SamlMetadata metadata = new SamlMetadata(config.getServerHostname(),
          config.getServerPort(), config.getGsaHostname());

      server.createContext("/samlassertionconsumer",
          new SamlAssertionConsumerHandler(config.getServerHostname(),
            config.getGsaCharacterEncoding(), sessionManager));
      authnHandler = new AuthnHandler(config.getServerHostname(),
          config.getGsaCharacterEncoding(), sessionManager,
          config.getServerKeyAlias(), metadata);
      server.createContext("/saml-authz", new SamlBatchAuthzHandler(
          config.getServerHostname(), config.getGsaCharacterEncoding(),
          adaptor, this, metadata));
    }
    server.createContext(config.getServerBaseUri().getPath()
        + config.getServerDocIdPath(),
        new DocumentHandler(config.getServerHostname(),
                            config.getGsaCharacterEncoding(), this,
                            getJournal(), adaptor,
                            config.getServerAddResolvedGsaHostnameToGsaIps(),
                            config.getGsaHostname(), config.getServerGsaIps(),
                            authnHandler, sessionManager, null));

    server.createContext("/dashboard",
        createAdminSecurityHandler(new DashboardHandler(config, journal),
                                       config, sessionManager, secure));
    server.createContext("/rpc",
        createAdminSecurityHandler(createRpcHandler(), config,
                                       sessionManager, secure));
    server.setExecutor(Executors.newCachedThreadPool());
    server.start();
    log.info("GSA host name: " + config.getGsaHostname());
    log.info("server is listening on port #" + port);
    shutdownHook = new Thread(new ShutdownHook(), "gsacomm-shutdown");
    Runtime.getRuntime().addShutdownHook(shutdownHook);

    adaptor.init(config, pusher);

<<<<<<< HEAD
    scheduler.schedule(config.getAdaptorFullListingSchedule(), docIdSender);
=======
    config.addConfigModificationListener(new GsaConfigModListener());
    // Since we are white-listing particular keys for auto-update, things aren't
    // ready enough to expose to adaptors.
    /*if (adaptor instanceof ConfigModificationListener) {
      config.addConfigModificationListener(
          (ConfigModificationListener) adaptor);
    }*/

    scheduler.start();
    sendDocIdsSchedId = scheduler.schedule(
        config.getAdaptorFullListingSchedule(), sendDocIds);

    long period = config.getConfigPollPeriodMillis();
    configWatcherTimer.schedule(new ConfigWatcher(config), period, period);
>>>>>>> ff46a166
  }

  // Useful as a separate method during testing.
  static void bootstrapOpenSaml() {
    try {
      DefaultBootstrap.bootstrap();
    } catch (ConfigurationException ex) {
      throw new RuntimeException(ex);
    }
  }

  /**
   * Stop the current services, allowing up to {@code maxDelay} seconds for
   * things to shutdown.
   */
  public synchronized void stop(int maxDelay) {
    if (circularLogRpcMethod != null) {
      circularLogRpcMethod.close();
      circularLogRpcMethod = null;
    }
    if (shutdownHook != null) {
      try {
        Runtime.getRuntime().removeShutdownHook(shutdownHook);
      } catch (IllegalStateException ex) {
        // Already executing hook.
      }
      shutdownHook = null;
    }
<<<<<<< HEAD
    // Stop docIdSender before scheduler, because scheduler blocks until all
    // tasks are completed. We want to interrupt docIdSender so that the
    // scheduler stops within a reasonable amount of time.
    docIdSender.stop();
    scheduler.stop();
=======
    scheduler.deschedule(sendDocIdsSchedId);
    sendDocIdsSchedId = null;
    // Stop sendDocIds before scheduler, because scheduler blocks until all
    // tasks are completed. We want to interrupt sendDocIds so that the
    // scheduler stops within a reasonable amount of time.
    sendDocIds.stop();
    if (scheduler.isStarted()) {
      scheduler.stop();
    }
>>>>>>> ff46a166
    if (server != null) {
      server.stop(maxDelay);
      server = null;
    }
  }

  private AdministratorSecurityHandler createAdminSecurityHandler(
      HttpHandler handler, Config config,
      SessionManager<HttpExchange> sessionManager, boolean secure) {
    return new AdministratorSecurityHandler(config.getServerHostname(),
        config.getGsaCharacterEncoding(), handler, sessionManager,
        config.getGsaHostname(), secure);
  }

  private synchronized RpcHandler createRpcHandler() {
    RpcHandler rpcHandler = new RpcHandler(config.getServerHostname(),
        config.getGsaCharacterEncoding(), this);
    rpcHandler.registerRpcMethod("startFeedPush", new StartFeedPushRpcMethod());
    circularLogRpcMethod = new CircularLogRpcMethod();
    rpcHandler.registerRpcMethod("getLog", circularLogRpcMethod);
    rpcHandler.registerRpcMethod("getConfig", new ConfigRpcMethod(config));
    rpcHandler.registerRpcMethod("getStats", new StatRpcMethod(journal));
    return rpcHandler;
  }

  /**
   * Ensure there is a push running right now. This schedules a new push if one
   * is not already running. Returns {@code true} if it starts a new push, and
   * false otherwise.
   */
  public boolean checkAndScheduleImmediatePushOfDocIds() {
    return docIdSender.runInNewThread() != null;
  }

  private DocInfo pushSizedBatchOfDocInfos(List<DocInfo> docInfos,
                                           PushErrorHandler handler)
      throws InterruptedException {
    String feedSourceName = config.getFeedName();
    String xmlFeedFile = fileMaker.makeMetadataAndUrlXml(
        feedSourceName, docInfos);
    boolean keepGoing = true;
    boolean success = false;
    for (int ntries = 1; keepGoing; ntries++) {
      try {
        log.info("Sending feed to GSA host name: " + config.getGsaHostname());
        fileSender.sendMetadataAndUrl(config.getGsaHostname(), feedSourceName,
                                      xmlFeedFile);
        keepGoing = false;  // Sent.
        success = true;
      } catch (GsaFeedFileSender.FailedToConnect ftc) {
        log.log(Level.WARNING, "Unable to connect to the GSA", ftc);
        keepGoing = handler.handleFailedToConnect(
            (Exception) ftc.getCause(), ntries);
      } catch (GsaFeedFileSender.FailedWriting fw) {
        log.log(Level.WARNING, "Unable to write request to the GSA", fw);
        keepGoing = handler.handleFailedWriting(
            (Exception) fw.getCause(), ntries);
      } catch (GsaFeedFileSender.FailedReadingReply fr) {
        log.log(Level.WARNING, "Unable to read reply from GSA", fr);
        keepGoing = handler.handleFailedReadingReply(
            (Exception) fr.getCause(), ntries);
      }
      if (keepGoing) {
        log.log(Level.INFO, "Trying again... Number of attemps: {0}", ntries);
      }
    }
    return success ? null : docInfos.get(0);
  }

  /**
   * Makes and sends metadata-and-url feed files to GSA. This method blocks
   * until all DocIds are sent or retrying failed.
   */
  private void pushDocIds(GetDocIdsErrorHandler handler)
      throws InterruptedException {
    if (handler == null) {
      throw new NullPointerException();
    }
    log.info("Getting list of DocIds");
    for (int ntries = 1;; ntries++) {
      boolean keepGoing = true;
      try {
        adaptor.getDocIds(pusher);
        break; // Success
      } catch (InterruptedException ex) {
        // Stop early.
        throw ex;
      } catch (Exception ex) {
        log.log(Level.WARNING, "Unable to retrieve DocIds from adaptor", ex);
        keepGoing = handler.handleFailedToGetDocIds(ex, ntries);
      }
      if (keepGoing) {
        log.log(Level.INFO, "Trying again... Number of attemps: {0}", ntries);
      } else {
        return; // Bail
      }
    }
  }

  /**
   * Makes and sends metadata-and-url feed files to GSA. Generally, you should
   * use {@link #pushDocIds()} instead of this method. However, if you want to
   * push just a few DocIds to the GSA manually, this is the method to use.
   * This method blocks until all DocIds are sent or retrying failed.
   */
  private DocInfo pushDocInfos(Iterator<DocInfo> docInfos,
                               PushErrorHandler handler)
      throws InterruptedException {
    log.log(Level.INFO, "Pushing DocIds");
    final int max = config.getFeedMaxUrls();
    while (docInfos.hasNext()) {
      List<DocInfo> batch = new ArrayList<DocInfo>();
      for (int j = 0; j < max; j++) {
        if (!docInfos.hasNext()) {
          break;
        }
        batch.add(docInfos.next());
      }
      log.log(Level.INFO, "Pushing group of {0} DocIds", batch.size());
      DocInfo failedId = pushSizedBatchOfDocInfos(batch, handler);
      if (failedId != null) {
        log.info("Failed to push all ids. Failed on docId: " + failedId);
        return failedId;
      }
      journal.recordDocIdPush(batch);
    }
    log.info("Pushed DocIds");
    return null;
  }

  public URI encodeDocId(DocId docId) {
    if (config.isDocIdUrl()) {
      return URI.create(docId.getUniqueId());
    } else {
      URI base = config.getServerBaseUri(docId);
      URI resource;
      String uniqueId = docId.getUniqueId();
      // Add two dots to any sequence of only dots. This is to allow "/../" and
      // "/./" within DocIds.
      uniqueId = uniqueId.replaceAll("(^|/)(\\.+)(?=$|/)", "$1$2..");
      try {
        resource = new URI(null, null, base.getPath()
                           + config.getServerDocIdPath() + uniqueId, null);
      } catch (URISyntaxException ex) {
        throw new IllegalStateException(ex);
      }
      return base.resolve(resource);
    }
  }

  /** Given a URI that was used in feed file, convert back to doc id. */
  public DocId decodeDocId(URI uri) {
    if (config.isDocIdUrl()) {
      return new DocId(uri.toString());
    } else {
      String basePath = config.getServerBaseUri().getPath();
      String id = uri.getPath().substring(basePath.length()
          + config.getServerDocIdPath().length());
      // Remove two dots from any sequence of only dots. This is to remove the
      // addition we did in {@link #encodeDocId}.
      id = id.replaceAll("(^|/)(\\.+)\\.\\.(?=$|/)", "$1$2");
      return new DocId(id);
    }
  }

  URI formNamespacedUri(String namespace) {
    URI uri;
    try {
      uri = new URI(null, null, config.getServerBaseUri().getPath() + namespace,
                    null);
    } catch (URISyntaxException e) {
      throw new IllegalStateException(e);
    }
    return config.getServerBaseUri().resolve(uri);
  }

  Journal getJournal() {
    return journal;
  }

  private class InnerDocIdPusher extends AbstractDocIdPusher {
    private PushErrorHandler defaultErrorHandler
        = new DefaultPushErrorHandler();

    @Override
    public DocInfo pushDocInfos(Iterable<DocInfo> docInfos,
                                PushErrorHandler handler)
        throws InterruptedException {
      if (handler == null) {
        handler = defaultErrorHandler;
      }
      return GsaCommunicationHandler.this.pushDocInfos(docInfos.iterator(),
                                                       handler);
    }
  }

  /**
   * Runnable that calls {@link #pushDocIds}.
   */
  private class PushRunnable implements Runnable {
    private GetDocIdsErrorHandler handler = new DefaultGetDocIdsErrorHandler();

    @Override
    public void run() {
      try {
        pushDocIds(handler);
      } catch (InterruptedException ex) {
        Thread.currentThread().interrupt();
      }
    }

    public void setGetDocIdsErrorHandler(GetDocIdsErrorHandler handler) {
      if (handler == null) {
        throw new NullPointerException();
      }
      this.handler = handler;
    }
  }

  /**
   * Runnable that logs an error that {@link PushRunnable} is already executing.
   */
  private class AlreadyRunningRunnable implements Runnable {
    @Override
    public void run() {
      log.warning("Skipping scheduled push of docIds. The previous invocation "
                  + "is still running.");
    }
  }

  private class ShutdownHook implements Runnable {
    @Override
    public void run() {
      // Allow three seconds for things to stop.
      stop(3);
    }
  }

  private class StartFeedPushRpcMethod implements RpcHandler.RpcMethod {
    @Override
    public Object run(List request) {
      boolean pushStarted = checkAndScheduleImmediatePushOfDocIds();
      if (!pushStarted) {
        throw new RuntimeException("A push is already in progress");
      }
      return 1;
    }
  }

  static class CircularLogRpcMethod implements RpcHandler.RpcMethod,
      Closeable {
    private final CircularBufferHandler circularLog
        = new CircularBufferHandler();

    /**
     * Installs a log handler; to uninstall handler, call {@link #close}.
     */
    public CircularLogRpcMethod() {
      LogManager.getLogManager().getLogger("").addHandler(circularLog);
    }

    @Override
    public Object run(List request) {
      return circularLog.writeOut();
    }

    @Override
    public void close() {
      LogManager.getLogManager().getLogger("").removeHandler(circularLog);
    }
  }

  static class ConfigRpcMethod implements RpcHandler.RpcMethod {
    private final Config config;

    public ConfigRpcMethod(Config config) {
      this.config = config;
    }

    public Object run(List request) {
      TreeMap<String, String> configMap = new TreeMap<String, String>();
      for (String key : config.getAllKeys()) {
        configMap.put(key, config.getValue(key));
      }
      return configMap;
    }
  }

  private class GsaConfigModListener implements ConfigModificationListener {
    @Override
    public void configModified(ConfigModificationEvent ev) {
      Set<String> modifiedKeys = ev.getModifiedKeys();
      synchronized (GsaCommunicationHandler.this) {
        if (modifiedKeys.contains("adaptor.fullListingSchedule")
            && sendDocIdsSchedId != null) {
          String schedule = ev.getNewConfig().getAdaptorFullListingSchedule();
          try {
            scheduler.reschedule(sendDocIdsSchedId, schedule);
          } catch (InvalidPatternException ex) {
            log.log(Level.WARNING, "Invalid schedule pattern", ex);
          }
        }
      }
    }
  }

  private static class ConfigWatcher extends TimerTask {
    private Config config;

    public ConfigWatcher(Config config) {
      this.config = config;
    }

    @Override
    public void run() {
      try {
        config.ensureLatestConfigLoaded();
      } catch (Exception ex) {
        log.log(Level.WARNING, "Error while trying to reload configuration",
                ex);
      }
    }
  }
}<|MERGE_RESOLUTION|>--- conflicted
+++ resolved
@@ -172,9 +172,6 @@
 
     adaptor.init(config, pusher);
 
-<<<<<<< HEAD
-    scheduler.schedule(config.getAdaptorFullListingSchedule(), docIdSender);
-=======
     config.addConfigModificationListener(new GsaConfigModListener());
     // Since we are white-listing particular keys for auto-update, things aren't
     // ready enough to expose to adaptors.
@@ -185,11 +182,10 @@
 
     scheduler.start();
     sendDocIdsSchedId = scheduler.schedule(
-        config.getAdaptorFullListingSchedule(), sendDocIds);
+        config.getAdaptorFullListingSchedule(), docIdSender);
 
     long period = config.getConfigPollPeriodMillis();
     configWatcherTimer.schedule(new ConfigWatcher(config), period, period);
->>>>>>> ff46a166
   }
 
   // Useful as a separate method during testing.
@@ -218,23 +214,15 @@
       }
       shutdownHook = null;
     }
-<<<<<<< HEAD
-    // Stop docIdSender before scheduler, because scheduler blocks until all
-    // tasks are completed. We want to interrupt docIdSender so that the
-    // scheduler stops within a reasonable amount of time.
-    docIdSender.stop();
-    scheduler.stop();
-=======
     scheduler.deschedule(sendDocIdsSchedId);
     sendDocIdsSchedId = null;
     // Stop sendDocIds before scheduler, because scheduler blocks until all
     // tasks are completed. We want to interrupt sendDocIds so that the
     // scheduler stops within a reasonable amount of time.
-    sendDocIds.stop();
+    docIdSender.stop();
     if (scheduler.isStarted()) {
       scheduler.stop();
     }
->>>>>>> ff46a166
     if (server != null) {
       server.stop(maxDelay);
       server = null;
