--- conflicted
+++ resolved
@@ -325,15 +325,8 @@
       switch (command.getOperation()) {
         case ID:
           if (docId != null) {
-<<<<<<< HEAD
-            // TODO (johnfelton) add lister options when API is available
+            // TODO(johnfelton) add lister options when API is available
             result.add(new DocIdPusher.Record.Builder(new DocId(docId)).build());
-=======
-            // TODO(johnfelton) add lister options when API is available
-            DocIdPusher.Record.Builder builder = new DocIdPusher.Record.Builder();
-            builder.setDocId(new DocId(docId));
-            result.add(builder.build());
->>>>>>> 98f3f5f5
           }
           docId = command.getArgument();
           lastModified = null;
@@ -362,15 +355,8 @@
       }
       command = readCommand();
     }
-<<<<<<< HEAD
-    // TODO (johnfelton) add lister options when API is available
+    // TODO(johnfelton) add lister options when API is available
     result.add(new DocIdPusher.Record.Builder(new DocId(docId)).build());
-=======
-    // TODO(johnfelton) add lister options when API is available
-    DocIdPusher.Record.Builder builder = new DocIdPusher.Record.Builder();
-    builder.setDocId(new DocId(docId));
-    result.add(builder.build());
->>>>>>> 98f3f5f5
 
     return result;
   }
