--- conflicted
+++ resolved
@@ -113,13 +113,8 @@
     }
 
     if (config.isAdaptorPushDocIdsOnStartup()) {
-<<<<<<< HEAD
       log.info("Pushing once at program start");
-      gsa.checkAndScheduleImmediatePushOfDocIds(handler);
-=======
-      // Push once at program start.
       gsa.checkAndScheduleImmediatePushOfDocIds();
->>>>>>> a5b85a0b
     }
 
     return gsa;
